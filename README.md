--- conflicted
+++ resolved
@@ -8,6 +8,8 @@
 - **Single binary**
 - **CI-Friendly**
 - **Work as linter for database document**
+
+---
 
 <!-- toc -->
 <!-- toc:start -->
@@ -31,6 +33,8 @@
 
 <!-- toc:end -->
 
+---
+
 ## Quick Start
 
 Document a database with one command.
@@ -149,10 +153,7 @@
 
 ``` yaml
 # .travis.yml
-<<<<<<< HEAD
 language: go
-=======
->>>>>>> 5704a096
 install:
   - source <(curl -sL https://git.io/use-tbls)
 script:
