--- conflicted
+++ resolved
@@ -12,11 +12,8 @@
 DROP TABLE IF EXISTS user_options;
 DROP TABLE IF EXISTS users;
 DROP SCHEMA IF EXISTS administrator;
-<<<<<<< HEAD
-DROP PROC IF EXISTS "name with spaces";
-=======
 DROP VIEW IF EXISTS "name with spaces";
->>>>>>> 6edee861
+
 
 CREATE TABLE users (
   id int NOT NULL IDENTITY(1,1) PRIMARY KEY,
@@ -171,13 +168,7 @@
   WHERE id = ( SELECT user_id FROM deleted)
 END;
 
-<<<<<<< HEAD
-CREATE PROC "name with spaces" @ID INT
-AS
-SELECT DB_NAME(@ID) AS ThatDB;
-=======
 CREATE VIEW "name with spaces" AS (
   SELECT TOP 1 p.title
   FROM posts AS p
-);
->>>>>>> 6edee861
+);