--- conflicted
+++ resolved
@@ -30,7 +30,6 @@
 
 // Config is tbls config
 type Config struct {
-<<<<<<< HEAD
 	Name                   string                 `yaml:"name"`
 	Desc                   string                 `yaml:"desc,omitempty"`
 	Labels                 []string               `yaml:"labels,omitempty"`
@@ -50,27 +49,7 @@
 	MergedDict             dict.Dict              `yaml:"-"`
 	Path                   string                 `yaml:"-"`
 	root                   string                 `yaml:"-"`
-=======
-	Name        string               `yaml:"name"`
-	Desc        string               `yaml:"desc,omitempty"`
-	Labels      []string             `yaml:"labels,omitempty"`
-	DSN         DSN                  `yaml:"dsn"`
-	DocPath     string               `yaml:"docPath"`
-	Format      Format               `yaml:"format,omitempty"`
-	ER          ER                   `yaml:"er,omitempty"`
-	Include     []string             `yaml:"include,omitempty"`
-	Exclude     []string             `yaml:"exclude,omitempty"`
-	Lint        Lint                 `yaml:"lint,omitempty"`
-	LintExclude []string             `yaml:"lintExclude,omitempty"`
-	Relations   []AdditionalRelation `yaml:"relations,omitempty"`
-	Comments    []AdditionalComment  `yaml:"comments,omitempty"`
-	Dict        dict.Dict            `yaml:"dict,omitempty"`
-	Templates   Templates            `yaml:"templates,omitempty"`
-	MergedDict  dict.Dict            `yaml:"-"`
-	Path        string               `yaml:"-"`
-	root        string               `yaml:"-"`
-	BaseUrl     string               `yaml:"baseUrl,omitempty"`
->>>>>>> 61d84a3c
+	BaseUrl                string                 `yaml:"baseUrl,omitempty"`
 }
 
 type DSN struct {
